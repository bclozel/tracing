--- conflicted
+++ resolved
@@ -306,11 +306,7 @@
 		mavenCentral()
 		maven {
 			// TODO remove before releasing
-<<<<<<< HEAD
-			url 'https://repo.spring.io/milestone/'
-=======
 			url 'https://repo.spring.io/snapshot/'
->>>>>>> 44759cff
 			content {
 				includeGroupByRegex 'io\\.micrometer'
 			}

--- conflicted
+++ resolved
@@ -719,7 +719,6 @@
     }
 
     /**
-<<<<<<< HEAD
      * Verifies that this span has a link.
      * <p>
      * Examples: <pre><code class='java'> // assertions succeed
@@ -739,31 +738,11 @@
         isNotNull();
         if (!this.actual.getLinks().contains(link)) {
             failWithMessage("Span should have a link <%s> but has <%s>", link, this.actual.getLinks());
-=======
-     * Verifies that this span has span id equal to the given value.
-     * <p>
-     * Examples: <pre><code class='java'> // assertions succeed
-     * assertThat(spanWithId123).hasSpanIdEqualTo("123");
-     *
-     * // assertions fail
-     * assertThat(spanWithId123).hasSpanIdEqualTo("234");</code></pre>
-     * @param spanId span id
-     * @return {@code this} assertion object.
-     * @throws AssertionError if the actual value is {@code null}.
-     * @throws AssertionError if span has a span id not equal to the given one
-     * @since 1.0.4
-     */
-    public SELF hasSpanIdEqualTo(String spanId) {
-        isNotNull();
-        if (!this.actual.getSpanId().equals(spanId)) {
-            failWithMessage("Span should have span id equal to <%s> but has <%s>", spanId, this.actual.getSpanId());
->>>>>>> 504266a1
-        }
-        return (SELF) this;
-    }
-
-    /**
-<<<<<<< HEAD
+        }
+        return (SELF) this;
+    }
+
+    /**
      * Verifies that this span does not have a link.
      * <p>
      * Examples: <pre><code class='java'> // assertions succeed
@@ -783,31 +762,11 @@
         isNotNull();
         if (this.actual.getLinks().contains(link)) {
             failWithMessage("Span should not have a link but at least one was found <%s>", this.actual.getLinks());
-=======
-     * Verifies that this span doesn't have span id equal to the given value.
-     * <p>
-     * Examples: <pre><code class='java'> // assertions succeed
-     * assertThat(spanWithId123).hasSpanIdEqualTo("234");
-     *
-     * // assertions fail
-     * assertThat(spanWithId123).hasSpanIdEqualTo("123");</code></pre>
-     * @param spanId span id
-     * @return {@code this} assertion object.
-     * @throws AssertionError if the actual value is {@code null}.
-     * @throws AssertionError if span has a span id equal to the given one
-     * @since 1.0.4
-     */
-    public SELF doesNotHaveSpanIdEqualTo(String spanId) {
-        isNotNull();
-        if (this.actual.getSpanId().equals(spanId)) {
-            failWithMessage("Span should not have span id equal to <%s>", spanId);
->>>>>>> 504266a1
-        }
-        return (SELF) this;
-    }
-
-    /**
-<<<<<<< HEAD
+        }
+        return (SELF) this;
+    }
+
+    /**
      * Verifies that this span has at least one link that passes the assertion function.
      * <p>
      * Examples: <pre><code class='java'> // assertions succeed
@@ -838,31 +797,11 @@
         }
         if (!atLeastOnePassed) {
             failWithMessage("Not a single link has passed the assertion");
-=======
-     * Verifies that this span has trace id equal to the given value.
-     * <p>
-     * Examples: <pre><code class='java'> // assertions succeed
-     * assertThat(spanWithTraceId123).hasTraceIdEqualTo("123");
-     *
-     * // assertions fail
-     * assertThat(spanWithTraceId123).hasTraceIdEqualTo("234");</code></pre>
-     * @param spanId span id
-     * @return {@code this} assertion object.
-     * @throws AssertionError if the actual value is {@code null}.
-     * @throws AssertionError if span has a trace id not equal to the given one
-     * @since 1.0.4
-     */
-    public SELF hasTraceIdEqualTo(String spanId) {
-        isNotNull();
-        if (!this.actual.getTraceId().equals(spanId)) {
-            failWithMessage("Span should have trace id equal to <%s> but has <%s>", spanId, this.actual.getSpanId());
->>>>>>> 504266a1
-        }
-        return (SELF) this;
-    }
-
-    /**
-<<<<<<< HEAD
+        }
+        return (SELF) this;
+    }
+
+    /**
      * Verifies that this span has no links that passes the assertion function.
      * <p>
      * Examples: <pre><code class='java'> // assertions succeed
@@ -896,7 +835,77 @@
         if (!allFailed) {
             failWithMessage("At least one a link has passed the assertion. First link passing assertion <%s>",
                     passingEntry);
-=======
+        }
+        return (SELF) this;
+    }
+
+    /**
+     * Verifies that this span has span id equal to the given value.
+     * <p>
+     * Examples: <pre><code class='java'> // assertions succeed
+     * assertThat(spanWithId123).hasSpanIdEqualTo("123");
+     *
+     * // assertions fail
+     * assertThat(spanWithId123).hasSpanIdEqualTo("234");</code></pre>
+     * @param spanId span id
+     * @return {@code this} assertion object.
+     * @throws AssertionError if the actual value is {@code null}.
+     * @throws AssertionError if span has a span id not equal to the given one
+     * @since 1.0.4
+     */
+    public SELF hasSpanIdEqualTo(String spanId) {
+        isNotNull();
+        if (!this.actual.getSpanId().equals(spanId)) {
+            failWithMessage("Span should have span id equal to <%s> but has <%s>", spanId, this.actual.getSpanId());
+        }
+        return (SELF) this;
+    }
+
+    /**
+     * Verifies that this span doesn't have span id equal to the given value.
+     * <p>
+     * Examples: <pre><code class='java'> // assertions succeed
+     * assertThat(spanWithId123).hasSpanIdEqualTo("234");
+     *
+     * // assertions fail
+     * assertThat(spanWithId123).hasSpanIdEqualTo("123");</code></pre>
+     * @param spanId span id
+     * @return {@code this} assertion object.
+     * @throws AssertionError if the actual value is {@code null}.
+     * @throws AssertionError if span has a span id equal to the given one
+     * @since 1.0.4
+     */
+    public SELF doesNotHaveSpanIdEqualTo(String spanId) {
+        isNotNull();
+        if (this.actual.getSpanId().equals(spanId)) {
+            failWithMessage("Span should not have span id equal to <%s>", spanId);
+        }
+        return (SELF) this;
+    }
+
+    /**
+     * Verifies that this span has trace id equal to the given value.
+     * <p>
+     * Examples: <pre><code class='java'> // assertions succeed
+     * assertThat(spanWithTraceId123).hasTraceIdEqualTo("123");
+     *
+     * // assertions fail
+     * assertThat(spanWithTraceId123).hasTraceIdEqualTo("234");</code></pre>
+     * @param spanId span id
+     * @return {@code this} assertion object.
+     * @throws AssertionError if the actual value is {@code null}.
+     * @throws AssertionError if span has a trace id not equal to the given one
+     * @since 1.0.4
+     */
+    public SELF hasTraceIdEqualTo(String spanId) {
+        isNotNull();
+        if (!this.actual.getTraceId().equals(spanId)) {
+            failWithMessage("Span should have trace id equal to <%s> but has <%s>", spanId, this.actual.getSpanId());
+        }
+        return (SELF) this;
+    }
+
+    /**
      * Verifies that this span doesn't have trace id equal to the given value.
      * <p>
      * Examples: <pre><code class='java'> // assertions succeed
@@ -914,7 +923,6 @@
         isNotNull();
         if (this.actual.getTraceId().equals(spanId)) {
             failWithMessage("Span should not have trace id equal to <%s>", spanId);
->>>>>>> 504266a1
         }
         return (SELF) this;
     }

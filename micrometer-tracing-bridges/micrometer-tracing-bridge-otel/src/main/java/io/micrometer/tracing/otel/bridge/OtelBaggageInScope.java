/**
 * Copyright 2022 the original author or authors.
 *
 * Licensed under the Apache License, Version 2.0 (the "License");
 * you may not use this file except in compliance with the License.
 * You may obtain a copy of the License at
 *
 * https://www.apache.org/licenses/LICENSE-2.0
 *
 * Unless required by applicable law or agreed to in writing, software
 * distributed under the License is distributed on an "AS IS" BASIS,
 * WITHOUT WARRANTIES OR CONDITIONS OF ANY KIND, either express or implied.
 * See the License for the specific language governing permissions and
 * limitations under the License.
 */
package io.micrometer.tracing.otel.bridge;

import io.micrometer.tracing.BaggageInScope;
import io.micrometer.tracing.CurrentTraceContext;
import io.micrometer.tracing.TraceContext;
import io.opentelemetry.api.baggage.Baggage;
import io.opentelemetry.api.baggage.BaggageBuilder;
import io.opentelemetry.api.trace.Span;
import io.opentelemetry.context.Context;
import io.opentelemetry.context.Scope;

import java.util.List;
import java.util.concurrent.atomic.AtomicReference;

/**
 * OpenTelemetry implementation of a {@link BaggageInScope}.
 *
 * @author Marcin Grzejszczak
 * @since 1.0.0
 */
class OtelBaggageInScope implements io.micrometer.tracing.Baggage, BaggageInScope {

    private final OtelBaggageManager otelBaggageManager;

    private final CurrentTraceContext currentTraceContext;

    private final List<String> tagFields;

    private final AtomicReference<Entry> entry = new AtomicReference<>();

    private final AtomicReference<Context> contextWithBaggage = new AtomicReference<>(null);

    private final AtomicReference<Scope> scope = new AtomicReference<>();

    OtelBaggageInScope(OtelBaggageManager otelBaggageManager, CurrentTraceContext currentTraceContext,
            List<String> tagFields, Entry entry) {
        this.otelBaggageManager = otelBaggageManager;
        this.currentTraceContext = currentTraceContext;
        this.tagFields = tagFields;
        this.entry.set(entry);
    }

    @Override
    public String name() {
        return entry().getKey();
    }

    @Override
    public String get() {
        return this.otelBaggageManager.currentBaggage().getEntryValue(entry().getKey());
    }

    @Override
    public String get(TraceContext traceContext) {
        Entry entry = this.otelBaggageManager.getEntry((OtelTraceContext) traceContext, entry().getKey());
        if (entry == null) {
            return null;
        }
        return entry.getValue();
    }

    @Override
    @Deprecated
    public io.micrometer.tracing.Baggage set(String value) {
        return doSet(this.currentTraceContext.context(), value);
    }

    private io.micrometer.tracing.Baggage doSet(TraceContext context, String value) {
        if (context == null) {
            return this;
        }
        Context current = Context.current();
        Span currentSpan = Span.current();
        io.opentelemetry.api.baggage.Baggage baggage;
        OtelTraceContext ctx = (OtelTraceContext) context;
        Context storedCtx = ctx.context();
        Baggage fromContext = Baggage.fromContext(storedCtx);

        BaggageBuilder newBaggageBuilder = fromContext.toBuilder();
        Baggage.current()
            .forEach((key, baggageEntry) -> newBaggageBuilder.put(key, baggageEntry.getValue(),
                    baggageEntry.getMetadata()));

        baggage = newBaggageBuilder.put(entry().getKey(), value, entry().getMetadata()).build();
        current = current.with(baggage);
        Context withBaggage = current.with(baggage);
        ctx.updateContext(withBaggage);
        contextWithBaggage.set(withBaggage);
        if (this.tagFields.stream().map(String::toLowerCase).anyMatch(s -> s.equals(entry().getKey()))) {
            currentSpan.setAttribute(entry().getKey(), value);
        }
        Entry previous = entry();
        this.entry.set(new Entry(previous.getKey(), value, previous.getMetadata()));
        return this;
    }

    private Entry entry() {
        return this.entry.get();
    }

    @Override
    @Deprecated
    public io.micrometer.tracing.Baggage set(TraceContext traceContext, String value) {
        return doSet(traceContext, value);
    }

    @Override
    public BaggageInScope makeCurrent(String value) {
        return doSet(currentTraceContext.context(), value).makeCurrent();
    }

    @Override
    public BaggageInScope makeCurrent(TraceContext traceContext, String value) {
        return doSet(traceContext, value).makeCurrent();
    }

    @Override
    public BaggageInScope makeCurrent() {
        Entry entry = entry();
<<<<<<< HEAD
        Context context = contextWithBaggage.get();
        if (context == null) {
            context = Context.current();
        }
        Baggage baggage = Baggage.builder().put(entry.getKey(), entry.getValue(), entry.getMetadata()).build();
        Context updated = context.with(baggage);
        Scope scope = updated.makeCurrent();
=======
        Scope scope = Baggage.builder()
            .put(entry.getKey(), entry.getValue(), entry.getMetadata())
            .build()
            .makeCurrent();
>>>>>>> 7c99c146
        this.scope.set(scope);
        return this;
    }

    @Override
    public void close() {
        Scope scope = this.scope.get();
        if (scope != null) {
            this.scope.set(null);
            scope.close();
        }
    }

}<|MERGE_RESOLUTION|>--- conflicted
+++ resolved
@@ -132,7 +132,6 @@
     @Override
     public BaggageInScope makeCurrent() {
         Entry entry = entry();
-<<<<<<< HEAD
         Context context = contextWithBaggage.get();
         if (context == null) {
             context = Context.current();
@@ -140,12 +139,6 @@
         Baggage baggage = Baggage.builder().put(entry.getKey(), entry.getValue(), entry.getMetadata()).build();
         Context updated = context.with(baggage);
         Scope scope = updated.makeCurrent();
-=======
-        Scope scope = Baggage.builder()
-            .put(entry.getKey(), entry.getValue(), entry.getMetadata())
-            .build()
-            .makeCurrent();
->>>>>>> 7c99c146
         this.scope.set(scope);
         return this;
     }
